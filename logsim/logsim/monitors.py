--- conflicted
+++ resolved
@@ -177,17 +177,10 @@
             print("\n", end="")
 
     def get_signals_for_GUI(self):
-<<<<<<< HEAD
-=======
         """Retrieves signals from monitors and places them in a list of tuples for the GUI"""
->>>>>>> 2ab03425
         signals = []
         for device_id, output_id in self.monitors_dictionary:
             monitor_name = self.devices.get_signal_name(device_id, output_id)
             signal_list = self.monitors_dictionary[(device_id, output_id)]
             signals.append((monitor_name, signal_list))
-<<<<<<< HEAD
-        return signals
-=======
-        return signals[::-1] #reverse list
->>>>>>> 2ab03425
+        return signals[::-1] #reverse list