--- conflicted
+++ resolved
@@ -1057,12 +1057,9 @@
 
 class LogicSimApp(wx.App):
     def OnInit(self):
-<<<<<<< HEAD
-        #file_path = Path(__file__).with_name("example2_logic_description.txt")
-        file_path = "logsim\logsim\example2_logic_description.txt"
-=======
+      
         file_path = "logsim/logsim/example1_logic_description.txt"
->>>>>>> ec3c9e19
+
         with open(file_path) as f:
             print('success')
         names = Names()
